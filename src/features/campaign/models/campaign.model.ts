--- conflicted
+++ resolved
@@ -28,7 +28,6 @@
 }
 
 export interface ICampaign extends Document {
-<<<<<<< HEAD
   name: string;
   type: CampaignType;
   status: CampaignStatus;
@@ -39,6 +38,12 @@
   framework?: string;
   tone?: string;
   smtpProviderId?: Schema.Types.ObjectId;
+  schedule?: {
+    startDate: Date;
+    endDate?: Date;
+    sendTime?: string;
+    timezone: string;
+  };
   metrics?: {
     totalSent: number;
     totalOpens: number;
@@ -48,33 +53,6 @@
   };
   createdAt: Date;
   updatedAt: Date;
-=======
-	name: string;
-	type: CampaignType;
-	status: CampaignStatus;
-	userId: Schema.Types.ObjectId;
-	offerId: Schema.Types.ObjectId;
-	subject: string;
-	content: string;
-	framework?: string;
-	tone?: string;
-	smtpProviderId?: Schema.Types.ObjectId;
-	schedule?: {
-		startDate: Date;
-		endDate?: Date;
-		sendTime?: string;
-		timezone: string;
-	};
-	metrics?: {
-		totalSent: number;
-		totalOpens: number;
-		totalClicks: number;
-		totalConversions: number;
-		totalRevenue: number;
-	};
-	createdAt: Date;
-	updatedAt: Date;
->>>>>>> d865d923
 }
 
 const campaignVariantSchema = new Schema<ICampaignVariant>({
@@ -92,7 +70,6 @@
 });
 
 const campaignSchema = new Schema<ICampaign>(
-<<<<<<< HEAD
   {
     name: { type: String, required: true },
     type: {
@@ -116,6 +93,12 @@
     framework: { type: String },
     tone: { type: String },
     smtpProviderId: { type: Schema.Types.ObjectId, ref: "SmtpProvider" },
+    schedule: {
+      startDate: { type: Date },
+      endDate: { type: Date },
+      sendTime: { type: String },
+      timezone: { type: String, default: "UTC" },
+    },
     metrics: {
       totalSent: { type: Number, default: 0 },
       totalOpens: { type: Number, default: 0 },
@@ -125,46 +108,6 @@
     },
   },
   { timestamps: true }
-=======
-	{
-		name: { type: String, required: true },
-		type: {
-			type: String,
-			enum: Object.values(CampaignType),
-			required: true,
-		},
-		status: {
-			type: String,
-			enum: Object.values(CampaignStatus),
-			default: CampaignStatus.DRAFT,
-		},
-		userId: { type: Schema.Types.ObjectId, ref: "User", required: true },
-		offerId: {
-			type: Schema.Types.ObjectId,
-			ref: "AffiliateOffer",
-			required: true,
-		},
-		subject: { type: String, required: true },
-		content: { type: String, required: true },
-		framework: { type: String },
-		tone: { type: String },
-		smtpProviderId: { type: Schema.Types.ObjectId, ref: "SmtpProvider" },
-		schedule: {
-			startDate: { type: Date },
-			endDate: { type: Date },
-			sendTime: { type: String },
-			timezone: { type: String, default: "UTC" }
-		},
-		metrics: {
-			totalSent: { type: Number, default: 0 },
-			totalOpens: { type: Number, default: 0 },
-			totalClicks: { type: Number, default: 0 },
-			totalConversions: { type: Number, default: 0 },
-			totalRevenue: { type: Number, default: 0 },
-		},
-	},
-	{ timestamps: true },
->>>>>>> d865d923
 );
 
 export const Campaign = mongoose.model<ICampaign>("Campaign", campaignSchema);